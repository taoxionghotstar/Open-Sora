# This source code is licensed under the license found in the
# LICENSE file in the root directory of this source tree.
# --------------------------------------------------------
# References:
# PixArt: https://github.com/PixArt-alpha/PixArt-alpha
# Latte:  https://github.com/Vchitect/Latte
# DiT:    https://github.com/facebookresearch/DiT/tree/main
# GLIDE:  https://github.com/openai/glide-text2im
# MAE:    https://github.com/facebookresearch/mae/blob/main/models_mae.py
# --------------------------------------------------------

import functools
import math
from typing import Optional

import numpy as np
import torch
import torch.distributed as dist
import torch.nn as nn
import torch.nn.functional as F
import torch.utils.checkpoint
import xformers.ops
from einops import rearrange
from timm.models.vision_transformer import Mlp

from opensora.acceleration.communications import all_to_all, split_forward_gather_backward
from opensora.acceleration.parallel_states import get_sequence_parallel_group

approx_gelu = lambda: nn.GELU(approximate="tanh")


class LlamaRMSNorm(nn.Module):
    def __init__(self, hidden_size, eps=1e-6):
        """
        LlamaRMSNorm is equivalent to T5LayerNorm
        """
        super().__init__()
        self.weight = nn.Parameter(torch.ones(hidden_size))
        self.variance_epsilon = eps

    def forward(self, hidden_states):
        input_dtype = hidden_states.dtype
        hidden_states = hidden_states.to(torch.float32)
        variance = hidden_states.pow(2).mean(-1, keepdim=True)
        hidden_states = hidden_states * torch.rsqrt(variance + self.variance_epsilon)
        return self.weight * hidden_states.to(input_dtype)


def get_layernorm(hidden_size: torch.Tensor, eps: float, affine: bool, use_kernel: bool):
    if use_kernel:
        try:
            from apex.normalization import FusedLayerNorm

            return FusedLayerNorm(hidden_size, elementwise_affine=affine, eps=eps)
        except ImportError:
            raise RuntimeError("FusedLayerNorm not available. Please install apex.")
    else:
        return nn.LayerNorm(hidden_size, eps, elementwise_affine=affine)


def modulate(norm_func, x, shift, scale):
    # Suppose x is (B, N, D), shift is (B, D), scale is (B, D)
    dtype = x.dtype
    x = norm_func(x.to(torch.float32)).to(dtype)
    x = x * (scale.unsqueeze(1) + 1) + shift.unsqueeze(1)
    x = x.to(dtype)
    return x


def t2i_modulate(x, shift, scale):
    return x * (1 + scale) + shift


# ===============================================
# General-purpose Layers
# ===============================================


class PatchEmbed3D(nn.Module):
    """Video to Patch Embedding.

    Args:
        patch_size (int): Patch token size. Default: (2,4,4).
        in_chans (int): Number of input video channels. Default: 3.
        embed_dim (int): Number of linear projection output channels. Default: 96.
        norm_layer (nn.Module, optional): Normalization layer. Default: None
    """

    def __init__(
        self,
        patch_size=(2, 4, 4),
        in_chans=3,
        embed_dim=96,
        norm_layer=None,
        flatten=True,
    ):
        super().__init__()
        self.patch_size = patch_size
        self.flatten = flatten

        self.in_chans = in_chans
        self.embed_dim = embed_dim

        self.proj = nn.Conv3d(in_chans, embed_dim, kernel_size=patch_size, stride=patch_size)
        if norm_layer is not None:
            self.norm = norm_layer(embed_dim)
        else:
            self.norm = None

    def forward(self, x):
        """Forward function."""
        # padding
        _, _, D, H, W = x.size()
        if W % self.patch_size[2] != 0:
            x = F.pad(x, (0, self.patch_size[2] - W % self.patch_size[2]))
        if H % self.patch_size[1] != 0:
            x = F.pad(x, (0, 0, 0, self.patch_size[1] - H % self.patch_size[1]))
        if D % self.patch_size[0] != 0:
            x = F.pad(x, (0, 0, 0, 0, 0, self.patch_size[0] - D % self.patch_size[0]))

        x = self.proj(x)  # (B C T H W)
        if self.norm is not None:
            D, Wh, Ww = x.size(2), x.size(3), x.size(4)
            x = x.flatten(2).transpose(1, 2)
            x = self.norm(x)
            x = x.transpose(1, 2).view(-1, self.embed_dim, D, Wh, Ww)
        if self.flatten:
            x = x.flatten(2).transpose(1, 2)  # BCTHW -> BNC
        return x

class Attention(nn.Module):
    def __init__(
        self,
        dim: int,
        num_heads: int = 8,
        qkv_bias: bool = False,
        qk_norm: bool = False,
        attn_drop: float = 0.0,
        proj_drop: float = 0.0,
        norm_layer: nn.Module = LlamaRMSNorm,
        enable_flashattn: bool = False,
        rope=None,
        qk_norm_legacy: bool = False,
    ) -> None:
        super().__init__()
        assert dim % num_heads == 0, "dim should be divisible by num_heads"
        self.dim = dim
        self.num_heads = num_heads
        self.head_dim = dim // num_heads
        self.scale = self.head_dim**-0.5
        self.enable_flashattn = enable_flashattn

        self.qkv = nn.Linear(dim, dim * 3, bias=qkv_bias)
        self.q_norm = norm_layer(self.head_dim) if qk_norm else nn.Identity()
        self.k_norm = norm_layer(self.head_dim) if qk_norm else nn.Identity()
        self.qk_norm_legacy = qk_norm_legacy
        self.attn_drop = nn.Dropout(attn_drop)
        self.proj = nn.Linear(dim, dim)
        self.proj_drop = nn.Dropout(proj_drop)

        self.rope = False
        if rope is not None:
            self.rope = True
            self.rotary_emb = rope

    def forward(self, x: torch.Tensor) -> torch.Tensor:
        B, N, C = x.shape
        # flash attn is not memory efficient for small sequences, this is empirical
        enable_flashattn = self.enable_flashattn and (N > B)
        qkv = self.qkv(x)
        qkv_shape = (B, N, 3, self.num_heads, self.head_dim)

        qkv = qkv.view(qkv_shape).permute(2, 0, 3, 1, 4)
        q, k, v = qkv.unbind(0)
        if self.qk_norm_legacy:
            # WARNING: this may be a bug
            if self.rope:
                q = self.rotary_emb(q)
                k = self.rotary_emb(k)
            q, k = self.q_norm(q), self.k_norm(k)
        else:
            q, k = self.q_norm(q), self.k_norm(k)
            if self.rope:
                q = self.rotary_emb(q)
                k = self.rotary_emb(k)
<<<<<<< HEAD
=======

        if enable_flashattn:
            from flash_attn import flash_attn_func

            # (B, #heads, N, #dim) -> (B, N, #heads, #dim)
            q = q.permute(0, 2, 1, 3)
            k = k.permute(0, 2, 1, 3)
            v = v.permute(0, 2, 1, 3)
            x = flash_attn_func(
                q,
                k,
                v,
                dropout_p=self.attn_drop.p if self.training else 0.0,
                softmax_scale=self.scale,
            )
        else:
            dtype = q.dtype
            q = q * self.scale
            attn = q @ k.transpose(-2, -1)  # translate attn to float32
            attn = attn.to(torch.float32)
            attn = attn.softmax(dim=-1)
            attn = attn.to(dtype)  # cast back attn to original dtype
            attn = self.attn_drop(attn)
            x = attn @ v

        x_output_shape = (B, N, C)
        if not enable_flashattn:
            x = x.transpose(1, 2)
        x = x.reshape(x_output_shape)
        x = self.proj(x)
        x = self.proj_drop(x)
        return x


class KVCompressAttention(nn.Module):
    def __init__(
        self,
        dim: int,
        num_heads: int = 8,
        qkv_bias: bool = False,
        qk_norm: bool = False,
        attn_drop: float = 0.0,
        proj_drop: float = 0.0,
        norm_layer: nn.Module = LlamaRMSNorm,
        enable_flashattn: bool = False,
        rope=None,
        sampling="conv",
        sr_ratio=1,
        mem_eff_attention=False,
        attn_half=False
    ) -> None:
        super().__init__()
        assert dim % num_heads == 0, "dim should be divisible by num_heads"
        self.dim = dim
        self.num_heads = num_heads
        self.head_dim = dim // num_heads
        self.scale = self.head_dim**-0.5
        self.enable_flashattn = enable_flashattn

        self.qkv = nn.Linear(dim, dim * 3, bias=qkv_bias)

        self.sr_ratio = sr_ratio
        self.sampling = sampling
        if sr_ratio > 1 and sampling == 'conv':
            # Avg Conv Init.
            self.sr = nn.Conv2d(dim, dim, groups=dim, kernel_size=sr_ratio, stride=sr_ratio)
            self.sr.weight.data.fill_(1 / sr_ratio ** 2)
            self.sr.bias.data.zero_()
            self.norm = nn.LayerNorm(dim)

        self.q_norm = norm_layer(self.head_dim) if qk_norm else nn.Identity()
        self.k_norm = norm_layer(self.head_dim) if qk_norm else nn.Identity()
        self.attn_drop = nn.Dropout(attn_drop)
        self.proj = nn.Linear(dim, dim)
        self.proj_drop = nn.Dropout(proj_drop)

        self.rope = False
        if rope is not None:
            self.rope = True
            self.rotary_emb = rope

        self.mem_eff_attention = mem_eff_attention
        self.attn_half = attn_half

    def downsample_2d(self, tensor, H, W, scale_factor, sampling=None):
        if sampling is None or scale_factor == 1:
            return tensor
        B, N, C = tensor.shape

        if sampling == 'uniform_every':
            return tensor[:, ::scale_factor], int(N // scale_factor)

        tensor = tensor.reshape(B, H, W, C).permute(0, 3, 1, 2)
        new_H, new_W = int(H / scale_factor), int(W / scale_factor)
        new_N = new_H * new_W

        if sampling == 'ave':
            tensor = F.interpolate(
                tensor, scale_factor=1 / scale_factor, mode='nearest'
            ).permute(0, 2, 3, 1)
        elif sampling == 'uniform':
            tensor = tensor[:, :, ::scale_factor, ::scale_factor].permute(0, 2, 3, 1)
        elif sampling == 'conv':
            tensor = self.sr(tensor).reshape(B, C, -1).permute(0, 2, 1)
            tensor = self.norm(tensor)
        else:
            raise ValueError

        return tensor.reshape(B, new_N, C).contiguous(), new_N

    def forward(self, x: torch.Tensor, mask=None, HW=None, block_id=None, **kwargs) -> torch.Tensor:
        B, N, C = x.shape

        new_N = N
        if HW is None:
            H = W = int(N ** 0.5)
        else:
            H, W = HW

        # flash attn is not memory efficient for small sequences, this is empirical
        enable_flashattn = self.enable_flashattn and (N > B)
        qkv = self.qkv(x)
        qkv_shape = (B, N, 3, self.num_heads, self.head_dim)

        qkv = qkv.view(qkv_shape).permute(2, 0, 3, 1, 4)
        q, k, v = qkv.unbind(0)
        # WARNING: this may be a bug
        if self.rope:
            q = self.rotary_emb(q)
            k = self.rotary_emb(k)
        q, k = self.q_norm(q), self.k_norm(k)
>>>>>>> 8f109b71

        if self.sr_ratio > 1:
            k, new_N = self.downsample_2d(k, H, W, self.sr_ratio, sampling=self.sampling)
            v, new_N = self.downsample_2d(v, H, W, self.sr_ratio, sampling=self.sampling)

            q = q.reshape(B, N, self.num_heads, C // self.num_heads)
            k = k.reshape(B, new_N, self.num_heads, C // self.num_heads)
            v = v.reshape(B, new_N, self.num_heads, C // self.num_heads)

        if enable_flashattn:
            from flash_attn import flash_attn_func

            # (B, #heads, N, #dim) -> (B, N, #heads, #dim)
            q = q.permute(0, 2, 1, 3)
            k = k.permute(0, 2, 1, 3)
            v = v.permute(0, 2, 1, 3)
            x = flash_attn_func(
                q,
                k,
                v,
                dropout_p=self.attn_drop.p if self.training else 0.0,
                softmax_scale=self.scale,
            )

        elif self.mem_eff_attention:
            attn_bias = None
            if mask is not None:
                attn_bias = torch.zeros([B * self.num_heads, q.shape[1], k.shape[1]], dtype=q.dtype, device=q.device)
                attn_bias.masked_fill_(mask.squeeze(1).repeat(self.num_heads, 1, 1) == 0, float('-inf'))
            x = xformers.ops.memory_efficient_attention(q, k, v, p=self.attn_drop.p, attn_bias=attn_bias)

        else:
            dtype = q.dtype
            q = q * self.scale
            attn = q @ k.transpose(-2, -1)  # translate attn to float32
            if not self.attn_half:
                attn = attn.to(torch.float32)
            attn = attn.softmax(dim=-1)
            attn = attn.to(dtype)  # cast back attn to original dtype
            attn = self.attn_drop(attn)
            x = attn @ v

        x_output_shape = (B, N, C)
        if not enable_flashattn:
            x = x.transpose(1, 2)
        x = x.reshape(x_output_shape)
        x = self.proj(x)
        x = self.proj_drop(x)
        return x


class SeqParallelAttention(Attention):
    def __init__(
        self,
        dim: int,
        num_heads: int = 8,
        qkv_bias: bool = False,
        qk_norm: bool = False,
        attn_drop: float = 0.0,
        proj_drop: float = 0.0,
        norm_layer: nn.Module = LlamaRMSNorm,
        enable_flashattn: bool = False,
        rope=None,
        qk_norm_legacy: bool = False,
    ) -> None:
        assert rope is None, "Rope is not supported in SeqParallelAttention"
        super().__init__(
            dim=dim,
            num_heads=num_heads,
            qkv_bias=qkv_bias,
            qk_norm=qk_norm,
            attn_drop=attn_drop,
            proj_drop=proj_drop,
            norm_layer=norm_layer,
            enable_flashattn=enable_flashattn,
        )

    def forward(self, x: torch.Tensor) -> torch.Tensor:
        B, N, C = x.shape  # for sequence parallel here, the N is a local sequence length
        qkv = self.qkv(x)
        qkv_shape = (B, N, 3, self.num_heads, self.head_dim)

        qkv = qkv.view(qkv_shape)

        sp_group = get_sequence_parallel_group()

        # apply all_to_all to gather sequence and split attention heads
        # [B, SUB_N, 3, NUM_HEAD, HEAD_DIM] -> [B, N, 3, NUM_HEAD_PER_DEVICE, HEAD_DIM]
        qkv = all_to_all(qkv, sp_group, scatter_dim=3, gather_dim=1)

        if self.enable_flashattn:
            qkv_permute_shape = (
                2,
                0,
                1,
                3,
                4,
            )  # [3, B, N, NUM_HEAD_PER_DEVICE, HEAD_DIM]
        else:
            qkv_permute_shape = (
                2,
                0,
                3,
                1,
                4,
            )  # [3, B, NUM_HEAD_PER_DEVICE, N, HEAD_DIM]
        qkv = qkv.permute(qkv_permute_shape)

        # ERROR: Should qk_norm first
        q, k, v = qkv.unbind(0)
        q, k = self.q_norm(q), self.k_norm(k)
        if self.enable_flashattn:
            from flash_attn import flash_attn_func

            x = flash_attn_func(
                q,
                k,
                v,
                dropout_p=self.attn_drop.p if self.training else 0.0,
                softmax_scale=self.scale,
            )
        else:
            dtype = q.dtype
            q = q * self.scale
            attn = q @ k.transpose(-2, -1)  # translate attn to float32
            attn = attn.to(torch.float32)
            attn = attn.softmax(dim=-1)
            attn = attn.to(dtype)  # cast back attn to original dtype
            attn = self.attn_drop(attn)
            x = attn @ v

        if not self.enable_flashattn:
            x = x.transpose(1, 2)

        # apply all to all to gather back attention heads and split sequence
        # [B, N, NUM_HEAD_PER_DEVICE, HEAD_DIM]  -> [B, SUB_N, NUM_HEAD, HEAD_DIM]
        x = all_to_all(x, sp_group, scatter_dim=1, gather_dim=2)

        # reshape outputs back to [B, N, C]
        x_output_shape = (B, N, C)
        x = x.reshape(x_output_shape)
        x = self.proj(x)
        x = self.proj_drop(x)
        return x


class MultiHeadCrossAttention(nn.Module):
    def __init__(self, d_model, num_heads, attn_drop=0.0, proj_drop=0.0):
        super(MultiHeadCrossAttention, self).__init__()
        assert d_model % num_heads == 0, "d_model must be divisible by num_heads"

        self.d_model = d_model
        self.num_heads = num_heads
        self.head_dim = d_model // num_heads

        self.q_linear = nn.Linear(d_model, d_model)
        self.kv_linear = nn.Linear(d_model, d_model * 2)
        self.attn_drop = nn.Dropout(attn_drop)
        self.proj = nn.Linear(d_model, d_model)
        self.proj_drop = nn.Dropout(proj_drop)

    def forward(self, x, cond, mask=None):
        # query/value: img tokens; key: condition; mask: if padding tokens
        B, N, C = x.shape

        q = self.q_linear(x).view(1, -1, self.num_heads, self.head_dim)
        kv = self.kv_linear(cond).view(1, -1, 2, self.num_heads, self.head_dim)
        k, v = kv.unbind(2)

        attn_bias = None
        if mask is not None:
            attn_bias = xformers.ops.fmha.BlockDiagonalMask.from_seqlens([N] * B, mask)
        x = xformers.ops.memory_efficient_attention(q, k, v, p=self.attn_drop.p, attn_bias=attn_bias)

        x = x.view(B, -1, C)
        x = self.proj(x)
        x = self.proj_drop(x)
        return x


class SeqParallelMultiHeadCrossAttention(MultiHeadCrossAttention):
    def __init__(
        self,
        d_model,
        num_heads,
        attn_drop=0.0,
        proj_drop=0.0,
    ):
        super().__init__(
            d_model=d_model,
            num_heads=num_heads,
            attn_drop=attn_drop,
            proj_drop=proj_drop,
        )

    def forward(self, x, cond, mask=None):
        # query/value: img tokens; key: condition; mask: if padding tokens
        sp_group = get_sequence_parallel_group()
        sp_size = dist.get_world_size(sp_group)
        B, SUB_N, C = x.shape
        N = SUB_N * sp_size

        # shape:
        # q, k, v: [B, SUB_N, NUM_HEADS, HEAD_DIM]
        q = self.q_linear(x).view(B, -1, self.num_heads, self.head_dim)
        kv = self.kv_linear(cond).view(B, -1, 2, self.num_heads, self.head_dim)
        k, v = kv.unbind(2)

        # apply all_to_all to gather sequence and split attention heads
        q = all_to_all(q, sp_group, scatter_dim=2, gather_dim=1)

        k = split_forward_gather_backward(k, get_sequence_parallel_group(), dim=2, grad_scale="down")
        v = split_forward_gather_backward(v, get_sequence_parallel_group(), dim=2, grad_scale="down")

        q = q.view(1, -1, self.num_heads // sp_size, self.head_dim)
        k = k.view(1, -1, self.num_heads // sp_size, self.head_dim)
        v = v.view(1, -1, self.num_heads // sp_size, self.head_dim)

        # compute attention
        attn_bias = None
        if mask is not None:
            attn_bias = xformers.ops.fmha.BlockDiagonalMask.from_seqlens([N] * B, mask)
        x = xformers.ops.memory_efficient_attention(q, k, v, p=self.attn_drop.p, attn_bias=attn_bias)

        # apply all to all to gather back attention heads and scatter sequence
        x = x.view(B, -1, self.num_heads // sp_size, self.head_dim)
        x = all_to_all(x, sp_group, scatter_dim=1, gather_dim=2)

        # apply output projection
        x = x.view(B, -1, C)
        x = self.proj(x)
        x = self.proj_drop(x)
        return x


class FinalLayer(nn.Module):
    """
    The final layer of DiT.
    """

    def __init__(self, hidden_size, num_patch, out_channels):
        super().__init__()
        self.norm_final = nn.LayerNorm(hidden_size, elementwise_affine=False, eps=1e-6)
        self.linear = nn.Linear(hidden_size, num_patch * out_channels, bias=True)
        self.adaLN_modulation = nn.Sequential(nn.SiLU(), nn.Linear(hidden_size, 2 * hidden_size, bias=True))

    def forward(self, x, c):
        shift, scale = self.adaLN_modulation(c).chunk(2, dim=1)
        x = modulate(self.norm_final, x, shift, scale)
        x = self.linear(x)
        return x


class T2IFinalLayer(nn.Module):
    """
    The final layer of PixArt.
    """

    def __init__(self, hidden_size, num_patch, out_channels, d_t=None, d_s=None):
        super().__init__()
        self.norm_final = nn.LayerNorm(hidden_size, elementwise_affine=False, eps=1e-6)
        self.linear = nn.Linear(hidden_size, num_patch * out_channels, bias=True)
        self.scale_shift_table = nn.Parameter(torch.randn(2, hidden_size) / hidden_size**0.5)
        self.out_channels = out_channels
        self.d_t = d_t
        self.d_s = d_s

    def t_mask_select(self, x_mask, x, masked_x, T, S):
        # x: [B, (T, S), C]
        # mased_x: [B, (T, S), C]
        # x_mask: [B, T]
        x = rearrange(x, "B (T S) C -> B T S C", T=T, S=S)
        masked_x = rearrange(masked_x, "B (T S) C -> B T S C", T=T, S=S)
        x = torch.where(x_mask[:, :, None, None], x, masked_x)
        x = rearrange(x, "B T S C -> B (T S) C")
        return x

    def forward(self, x, t, x_mask=None, t0=None, T=None, S=None):
        if T is None:
            T = self.d_t
        if S is None:
            S = self.d_s
        shift, scale = (self.scale_shift_table[None] + t[:, None]).chunk(2, dim=1)
        x = t2i_modulate(self.norm_final(x), shift, scale)
        if x_mask is not None:
            shift_zero, scale_zero = (self.scale_shift_table[None] + t0[:, None]).chunk(2, dim=1)
            x_zero = t2i_modulate(self.norm_final(x), shift_zero, scale_zero)
            x = self.t_mask_select(x_mask, x, x_zero, T, S)
        x = self.linear(x)
        return x


# ===============================================
# Embedding Layers for Timesteps and Class Labels
# ===============================================


class TimestepEmbedder(nn.Module):
    """
    Embeds scalar timesteps into vector representations.
    """

    def __init__(self, hidden_size, frequency_embedding_size=256):
        super().__init__()
        self.mlp = nn.Sequential(
            nn.Linear(frequency_embedding_size, hidden_size, bias=True),
            nn.SiLU(),
            nn.Linear(hidden_size, hidden_size, bias=True),
        )
        self.frequency_embedding_size = frequency_embedding_size

    @staticmethod
    def timestep_embedding(t, dim, max_period=10000):
        """
        Create sinusoidal timestep embeddings.
        :param t: a 1-D Tensor of N indices, one per batch element.
                          These may be fractional.
        :param dim: the dimension of the output.
        :param max_period: controls the minimum frequency of the embeddings.
        :return: an (N, D) Tensor of positional embeddings.
        """
        # https://github.com/openai/glide-text2im/blob/main/glide_text2im/nn.py
        half = dim // 2
        freqs = torch.exp(-math.log(max_period) * torch.arange(start=0, end=half, dtype=torch.float32) / half)
        freqs = freqs.to(device=t.device)
        args = t[:, None].float() * freqs[None]
        embedding = torch.cat([torch.cos(args), torch.sin(args)], dim=-1)
        if dim % 2:
            embedding = torch.cat([embedding, torch.zeros_like(embedding[:, :1])], dim=-1)
        return embedding

    def forward(self, t, dtype):
        t_freq = self.timestep_embedding(t, self.frequency_embedding_size)
        if t_freq.dtype != dtype:
            t_freq = t_freq.to(dtype)
        t_emb = self.mlp(t_freq)
        return t_emb


class LabelEmbedder(nn.Module):
    """
    Embeds class labels into vector representations. Also handles label dropout for classifier-free guidance.
    """

    def __init__(self, num_classes, hidden_size, dropout_prob):
        super().__init__()
        use_cfg_embedding = dropout_prob > 0
        self.embedding_table = nn.Embedding(num_classes + use_cfg_embedding, hidden_size)
        self.num_classes = num_classes
        self.dropout_prob = dropout_prob

    def token_drop(self, labels, force_drop_ids=None):
        """
        Drops labels to enable classifier-free guidance.
        """
        if force_drop_ids is None:
            drop_ids = torch.rand(labels.shape[0]).cuda() < self.dropout_prob
        else:
            drop_ids = force_drop_ids == 1
        labels = torch.where(drop_ids, self.num_classes, labels)
        return labels

    def forward(self, labels, train, force_drop_ids=None):
        use_dropout = self.dropout_prob > 0
        if (train and use_dropout) or (force_drop_ids is not None):
            labels = self.token_drop(labels, force_drop_ids)
        return self.embedding_table(labels)


class SizeEmbedder(TimestepEmbedder):
    """
    Embeds scalar timesteps into vector representations.
    """

    def __init__(self, hidden_size, frequency_embedding_size=256):
        super().__init__(hidden_size=hidden_size, frequency_embedding_size=frequency_embedding_size)
        self.mlp = nn.Sequential(
            nn.Linear(frequency_embedding_size, hidden_size, bias=True),
            nn.SiLU(),
            nn.Linear(hidden_size, hidden_size, bias=True),
        )
        self.frequency_embedding_size = frequency_embedding_size
        self.outdim = hidden_size

    def forward(self, s, bs):
        if s.ndim == 1:
            s = s[:, None]
        assert s.ndim == 2
        if s.shape[0] != bs:
            s = s.repeat(bs // s.shape[0], 1)
            assert s.shape[0] == bs
        b, dims = s.shape[0], s.shape[1]
        s = rearrange(s, "b d -> (b d)")
        s_freq = self.timestep_embedding(s, self.frequency_embedding_size).to(self.dtype)
        s_emb = self.mlp(s_freq)
        s_emb = rearrange(s_emb, "(b d) d2 -> b (d d2)", b=b, d=dims, d2=self.outdim)
        return s_emb

    @property
    def dtype(self):
        return next(self.parameters()).dtype


class CaptionEmbedder(nn.Module):
    """
    Embeds class labels into vector representations. Also handles label dropout for classifier-free guidance.
    """

    def __init__(
        self,
        in_channels,
        hidden_size,
        uncond_prob,
        act_layer=nn.GELU(approximate="tanh"),
        token_num=120,
    ):
        super().__init__()
        self.y_proj = Mlp(
            in_features=in_channels,
            hidden_features=hidden_size,
            out_features=hidden_size,
            act_layer=act_layer,
            drop=0,
        )
        self.register_buffer(
            "y_embedding",
            torch.randn(token_num, in_channels) / in_channels**0.5,
        )
        self.uncond_prob = uncond_prob

    def token_drop(self, caption, force_drop_ids=None):
        """
        Drops labels to enable classifier-free guidance.
        """
        if force_drop_ids is None:
            drop_ids = torch.rand(caption.shape[0]).cuda() < self.uncond_prob
        else:
            drop_ids = force_drop_ids == 1
        caption = torch.where(drop_ids[:, None, None, None], self.y_embedding, caption)
        return caption

    def forward(self, caption, train, force_drop_ids=None):
        if train:
            assert caption.shape[2:] == self.y_embedding.shape
        use_dropout = self.uncond_prob > 0
        if (train and use_dropout) or (force_drop_ids is not None):
            caption = self.token_drop(caption, force_drop_ids)
        caption = self.y_proj(caption)
        return caption


class PositionEmbedding2D(nn.Module):
    def __init__(self, dim: int) -> None:
        super().__init__()
        self.dim = dim
        assert dim % 4 == 0, "dim must be divisible by 4"
        half_dim = dim // 2
        inv_freq = 1.0 / (10000 ** (torch.arange(0, half_dim, 2).float() / half_dim))
        self.register_buffer("inv_freq", inv_freq, persistent=False)

    def _get_sin_cos_emb(self, t: torch.Tensor):
        out = torch.einsum("i,d->id", t, self.inv_freq)
        emb_cos = torch.cos(out)
        emb_sin = torch.sin(out)
        return torch.cat((emb_sin, emb_cos), dim=-1)

    @functools.lru_cache(maxsize=512)
    def _get_cached_emb(
        self,
        device: torch.device,
        dtype: torch.dtype,
        h: int,
        w: int,
        scale: float = 1.0,
        base_size: Optional[int] = None,
    ):
        grid_h = torch.arange(h, device=device) / scale
        grid_w = torch.arange(w, device=device) / scale
        if base_size is not None:
            grid_h *= base_size / h
            grid_w *= base_size / w
        grid_h, grid_w = torch.meshgrid(
            grid_w,
            grid_h,
            indexing="ij",
        )  # here w goes first
        grid_h = grid_h.t().reshape(-1)
        grid_w = grid_w.t().reshape(-1)
        emb_h = self._get_sin_cos_emb(grid_h)
        emb_w = self._get_sin_cos_emb(grid_w)
        return torch.concat([emb_h, emb_w], dim=-1).unsqueeze(0).to(dtype)

    def forward(
        self,
        x: torch.Tensor,
        h: int,
        w: int,
        scale: Optional[float] = 1.0,
        base_size: Optional[int] = None,
    ) -> torch.Tensor:
        return self._get_cached_emb(x.device, x.dtype, h, w, scale, base_size)


# ===============================================
# Sine/Cosine Positional Embedding Functions
# ===============================================
# https://github.com/facebookresearch/mae/blob/main/util/pos_embed.py


def get_2d_sincos_pos_embed(embed_dim, grid_size, cls_token=False, extra_tokens=0, scale=1.0, base_size=None):
    """
    grid_size: int of the grid height and width
    return:
    pos_embed: [grid_size*grid_size, embed_dim] or [1+grid_size*grid_size, embed_dim] (w/ or w/o cls_token)
    """
    if not isinstance(grid_size, tuple):
        grid_size = (grid_size, grid_size)

    grid_h = np.arange(grid_size[0], dtype=np.float32) / scale
    grid_w = np.arange(grid_size[1], dtype=np.float32) / scale
    if base_size is not None:
        grid_h *= base_size / grid_size[0]
        grid_w *= base_size / grid_size[1]
    grid = np.meshgrid(grid_w, grid_h)  # here w goes first
    grid = np.stack(grid, axis=0)

    grid = grid.reshape([2, 1, grid_size[1], grid_size[0]])
    pos_embed = get_2d_sincos_pos_embed_from_grid(embed_dim, grid)
    if cls_token and extra_tokens > 0:
        pos_embed = np.concatenate([np.zeros([extra_tokens, embed_dim]), pos_embed], axis=0)
    return pos_embed


def get_2d_sincos_pos_embed_from_grid(embed_dim, grid):
    assert embed_dim % 2 == 0

    # use half of dimensions to encode grid_h
    emb_h = get_1d_sincos_pos_embed_from_grid(embed_dim // 2, grid[0])  # (H*W, D/2)
    emb_w = get_1d_sincos_pos_embed_from_grid(embed_dim // 2, grid[1])  # (H*W, D/2)

    emb = np.concatenate([emb_h, emb_w], axis=1)  # (H*W, D)
    return emb


def get_1d_sincos_pos_embed(embed_dim, length, scale=1.0):
    pos = np.arange(0, length)[..., None] / scale
    return get_1d_sincos_pos_embed_from_grid(embed_dim, pos)


def get_1d_sincos_pos_embed_from_grid(embed_dim, pos):
    """
    embed_dim: output dimension for each position
    pos: a list of positions to be encoded: size (M,)
    out: (M, D)
    """
    assert embed_dim % 2 == 0
    omega = np.arange(embed_dim // 2, dtype=np.float64)
    omega /= embed_dim / 2.0
    omega = 1.0 / 10000**omega  # (D/2,)

    pos = pos.reshape(-1)  # (M,)
    out = np.einsum("m,d->md", pos, omega)  # (M, D/2), outer product

    emb_sin = np.sin(out)  # (M, D/2)
    emb_cos = np.cos(out)  # (M, D/2)

    emb = np.concatenate([emb_sin, emb_cos], axis=1)  # (M, D)
    return emb<|MERGE_RESOLUTION|>--- conflicted
+++ resolved
@@ -127,6 +127,7 @@
         if self.flatten:
             x = x.flatten(2).transpose(1, 2)  # BCTHW -> BNC
         return x
+
 
 class Attention(nn.Module):
     def __init__(
@@ -183,8 +184,6 @@
             if self.rope:
                 q = self.rotary_emb(q)
                 k = self.rotary_emb(k)
-<<<<<<< HEAD
-=======
 
         if enable_flashattn:
             from flash_attn import flash_attn_func
@@ -234,7 +233,7 @@
         sampling="conv",
         sr_ratio=1,
         mem_eff_attention=False,
-        attn_half=False
+        attn_half=False,
     ) -> None:
         super().__init__()
         assert dim % num_heads == 0, "dim should be divisible by num_heads"
@@ -248,10 +247,10 @@
 
         self.sr_ratio = sr_ratio
         self.sampling = sampling
-        if sr_ratio > 1 and sampling == 'conv':
+        if sr_ratio > 1 and sampling == "conv":
             # Avg Conv Init.
             self.sr = nn.Conv2d(dim, dim, groups=dim, kernel_size=sr_ratio, stride=sr_ratio)
-            self.sr.weight.data.fill_(1 / sr_ratio ** 2)
+            self.sr.weight.data.fill_(1 / sr_ratio**2)
             self.sr.bias.data.zero_()
             self.norm = nn.LayerNorm(dim)
 
@@ -274,20 +273,18 @@
             return tensor
         B, N, C = tensor.shape
 
-        if sampling == 'uniform_every':
+        if sampling == "uniform_every":
             return tensor[:, ::scale_factor], int(N // scale_factor)
 
         tensor = tensor.reshape(B, H, W, C).permute(0, 3, 1, 2)
         new_H, new_W = int(H / scale_factor), int(W / scale_factor)
         new_N = new_H * new_W
 
-        if sampling == 'ave':
-            tensor = F.interpolate(
-                tensor, scale_factor=1 / scale_factor, mode='nearest'
-            ).permute(0, 2, 3, 1)
-        elif sampling == 'uniform':
+        if sampling == "ave":
+            tensor = F.interpolate(tensor, scale_factor=1 / scale_factor, mode="nearest").permute(0, 2, 3, 1)
+        elif sampling == "uniform":
             tensor = tensor[:, :, ::scale_factor, ::scale_factor].permute(0, 2, 3, 1)
-        elif sampling == 'conv':
+        elif sampling == "conv":
             tensor = self.sr(tensor).reshape(B, C, -1).permute(0, 2, 1)
             tensor = self.norm(tensor)
         else:
@@ -300,7 +297,7 @@
 
         new_N = N
         if HW is None:
-            H = W = int(N ** 0.5)
+            H = W = int(N**0.5)
         else:
             H, W = HW
 
@@ -316,7 +313,6 @@
             q = self.rotary_emb(q)
             k = self.rotary_emb(k)
         q, k = self.q_norm(q), self.k_norm(k)
->>>>>>> 8f109b71
 
         if self.sr_ratio > 1:
             k, new_N = self.downsample_2d(k, H, W, self.sr_ratio, sampling=self.sampling)
@@ -345,7 +341,7 @@
             attn_bias = None
             if mask is not None:
                 attn_bias = torch.zeros([B * self.num_heads, q.shape[1], k.shape[1]], dtype=q.dtype, device=q.device)
-                attn_bias.masked_fill_(mask.squeeze(1).repeat(self.num_heads, 1, 1) == 0, float('-inf'))
+                attn_bias.masked_fill_(mask.squeeze(1).repeat(self.num_heads, 1, 1) == 0, float("-inf"))
             x = xformers.ops.memory_efficient_attention(q, k, v, p=self.attn_drop.p, attn_bias=attn_bias)
 
         else:
