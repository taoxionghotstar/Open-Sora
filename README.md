--- conflicted
+++ resolved
@@ -41,7 +41,8 @@
 
 ## 🎥 Latest Demo
 
-<<<<<<< HEAD
+🔥 You can experinece Open-Sora on our [🤗 Gradio application on Hugging Face](https://huggingface.co/spaces/hpcai-tech/open-sora)
+
 More samples are available in our [gallery](https://hpcaitech.github.io/Open-Sora/).
 
 | **2s 240×426**                                                                                                                                              | **2s 240×426**                                                                                                                                             |
@@ -49,29 +50,13 @@
 | [<img src="assets/demo/sample_16x240x426_9.gif" width="">](https://github.com/hpcaitech/Open-Sora-dev/assets/99191637/c31ebc52-de39-4a4e-9b1e-9211d45e05b2) | [<img src="assets/demo/sora_16x240x426_26.gif" width="">](https://github.com/hpcaitech/Open-Sora-dev/assets/99191637/c31ebc52-de39-4a4e-9b1e-9211d45e05b2) |
 | [<img src="assets/demo/sora_16x240x426_27.gif" width="">](https://github.com/hpcaitech/Open-Sora-dev/assets/99191637/f7ce4aaa-528f-40a8-be7a-72e61eaacbbd)  | [<img src="assets/demo/sora_16x240x426_40.gif" width="">](https://github.com/hpcaitech/Open-Sora-dev/assets/99191637/5d58d71e-1fda-4d90-9ad3-5f2f7b75c6a9) |
 
-| **2s 426×240**                                                                                                                                             | **2s 426×240**                                                                                                                                            | **4s 480×854**                                                                                                                                              |
-| ---------------------------------------------------------------------------------------------------------------------------------------------------------- | --------------------------------------------------------------------------------------------------------------------------------------------------------- | ----------------------------------------------------------------------------------------------------------------------------------------------------------- |
-| [<img src="assets/demo/sora_16x426x240_24.gif" width="">](https://github.com/hpcaitech/Open-Sora-dev/assets/99191637/34ecb4a0-4eef-4286-ad4c-8e3a87e5a9fd) | [<img src="assets/demo/sora_16x426x240_3.gif" width="">](https://github.com/hpcaitech/Open-Sora-dev/assets/99191637/3e892ad2-9543-4049-b005-643a4c1bf3bf) | [<img src="assets/demo/sample_32x480x854_9.gif" width="">](https://github.com/hpcaitech/Open-Sora-dev/assets/99191637/c1619333-25d7-42ba-a91c-18dbc1870b18) |
-=======
-🔥 You can experinece Open-Sora on our [🤗 Gradio application on Hugging Face](https://huggingface.co/spaces/hpcai-tech/open-sora)
-
-More samples are available in our [gallery](https://hpcaitech.github.io/Open-Sora/).
-
-
-| **2s 240×426**                                                                                                                                              | **2s 240×426**                                                                                                                                             |
-| ----------------------------------------------------------------------------------------------------------------------------------------------------------- | ---------------------------------------------------------------------------------------------------------------------------------------------------------- |
-| [<img src="assets/demo/sample_16x240x426_9.gif" width="">](https://github.com/hpcaitech/Open-Sora-dev/assets/99191637/c31ebc52-de39-4a4e-9b1e-9211d45e05b2) | [<img src="assets/demo/sora_16x240x426_26.gif" width="">](https://github.com/hpcaitech/Open-Sora-dev/assets/99191637/c31ebc52-de39-4a4e-9b1e-9211d45e05b2) | 
-| [<img src="assets/demo/sora_16x240x426_27.gif" width="">](https://github.com/hpcaitech/Open-Sora-dev/assets/99191637/f7ce4aaa-528f-40a8-be7a-72e61eaacbbd)  | [<img src="assets/demo/sora_16x240x426_40.gif" width="">](https://github.com/hpcaitech/Open-Sora-dev/assets/99191637/5d58d71e-1fda-4d90-9ad3-5f2f7b75c6a9) |
-
-| **2s 426×240**                                                                                                                                             | **4s 480×854**                                                                                                                                            |
-| ---------------------------------------------------------------------------------------------------------------------------------------------------------- | --------------------------------------------------------------------------------------------------------------------------------------------------------- | 
+| **2s 426×240**                                                                                                                                             | **4s 480×854**                                                                                                                                              |
+| ---------------------------------------------------------------------------------------------------------------------------------------------------------- | ----------------------------------------------------------------------------------------------------------------------------------------------------------- |
 | [<img src="assets/demo/sora_16x426x240_24.gif" width="">](https://github.com/hpcaitech/Open-Sora-dev/assets/99191637/34ecb4a0-4eef-4286-ad4c-8e3a87e5a9fd) | [<img src="assets/demo/sample_32x480x854_9.gif" width="">](https://github.com/hpcaitech/Open-Sora-dev/assets/99191637/c1619333-25d7-42ba-a91c-18dbc1870b18) |
 
-| **16s 320×320**                                                                                                                                             | **16s 224×448**                                                                                                                                               |  **2s 426×240**                                                                                                                                         |
-| ----------------------------------------------------------------------------------------------------------------------------------------------------------- | ---------------------------------------------------------------------------------------------------------------------------------------------------------- | ----------------------------------------------------------------------------------------------------------------------------------------------------------- |
-| [<img src="assets/demo/sample_16s_320x320.gif" width="">](https://github.com/hpcaitech/Open-Sora/assets/99191637/3cab536e-9b43-4b33-8da8-a0f9cf842ff2) | [<img src="assets/demo/sample_16s_224x448.gif" width="">](https://github.com/hpcaitech/Open-Sora/assets/99191637/9fb0b9e0-c6f4-4935-b29e-4cac10b373c4) |   [<img src="assets/demo/sora_16x426x240_3.gif" width="">](https://github.com/hpcaitech/Open-Sora-dev/assets/99191637/3e892ad2-9543-4049-b005-643a4c1bf3bf) |
->>>>>>> d7f58b13
-
+| **16s 320×320**                                                                                                                                        | **16s 224×448**                                                                                                                                        | **2s 426×240**                                                                                                                                            |
+| ------------------------------------------------------------------------------------------------------------------------------------------------------ | ------------------------------------------------------------------------------------------------------------------------------------------------------ | --------------------------------------------------------------------------------------------------------------------------------------------------------- |
+| [<img src="assets/demo/sample_16s_320x320.gif" width="">](https://github.com/hpcaitech/Open-Sora/assets/99191637/3cab536e-9b43-4b33-8da8-a0f9cf842ff2) | [<img src="assets/demo/sample_16s_224x448.gif" width="">](https://github.com/hpcaitech/Open-Sora/assets/99191637/9fb0b9e0-c6f4-4935-b29e-4cac10b373c4) | [<img src="assets/demo/sora_16x426x240_3.gif" width="">](https://github.com/hpcaitech/Open-Sora-dev/assets/99191637/3e892ad2-9543-4049-b005-643a4c1bf3bf) |
 
 <details>
 <summary>OpenSora 1.0 Demo</summary>
@@ -81,17 +66,13 @@
 | [<img src="assets/readme/sample_0.gif" width="">](https://github.com/hpcaitech/Open-Sora/assets/99191637/de1963d3-b43b-4e68-a670-bb821ebb6f80)                                 | [<img src="assets/readme/sample_1.gif" width="">](https://github.com/hpcaitech/Open-Sora/assets/99191637/13f8338f-3d42-4b71-8142-d234fbd746cc)                              | [<img src="assets/readme/sample_2.gif" width="">](https://github.com/hpcaitech/Open-Sora/assets/99191637/fa6a65a6-e32a-4d64-9a9e-eabb0ebb8c16)    |
 | A serene night scene in a forested area. [...] The video is a time-lapse, capturing the transition from day to night, with the lake and forest serving as a constant backdrop. | A soaring drone footage captures the majestic beauty of a coastal cliff, [...] The water gently laps at the rock base and the greenery that clings to the top of the cliff. | The majestic beauty of a waterfall cascading down a cliff into a serene lake. [...] The camera angle provides a bird's eye view of the waterfall. |
 | [<img src="assets/readme/sample_3.gif" width="">](https://github.com/hpcaitech/Open-Sora/assets/99191637/64232f84-1b36-4750-a6c0-3e610fa9aa94)                                 | [<img src="assets/readme/sample_4.gif" width="">](https://github.com/hpcaitech/Open-Sora/assets/99191637/983a1965-a374-41a7-a76b-c07941a6c1e9)                              | [<img src="assets/readme/sample_5.gif" width="">](https://github.com/hpcaitech/Open-Sora/assets/99191637/ec10c879-9767-4c31-865f-2e8d6cf11e65)    |
-| A bustling city street at night, filled with the glow of car headlights and the ambient light of streetlights. [...]                                                           | The vibrant beauty of a sunflower field. The sunflowers are arranged in neat rows, creating a sense of order and symmetry. [...]                                            | A serene underwater scene featuring a sea turtle swimming through a coral reef. The turtle, with its greenish-brown shell [...]                |
+| A bustling city street at night, filled with the glow of car headlights and the ambient light of streetlights. [...]                                                           | The vibrant beauty of a sunflower field. The sunflowers are arranged in neat rows, creating a sense of order and symmetry. [...]                                            | A serene underwater scene featuring a sea turtle swimming through a coral reef. The turtle, with its greenish-brown shell [...]                   |
 
 Videos are downsampled to `.gif` for display. Click for original videos. Prompts are trimmed for display,
 see [here](/assets/texts/t2v_samples.txt) for full prompts.
 
-
-<<<<<<< HEAD
-=======
-</details>
-
->>>>>>> d7f58b13
+</details>
+
 ## 🔆 New Features/Updates
 
 * 📍 **Open-Sora 1.1** released. Model weights are available [here](). It is trained on **0s~15s, 144p to 720p, various aspect ratios** videos. See our **[report 1.1](docs/report_02.md)** for more discussions.
@@ -235,7 +216,7 @@
 
 ### Gradio Demo
 
-🔥 You can experinece Open-Sora on our [🤗 Gradio application](https://huggingface.co/spaces/hpcai-tech/open-sora) on Hugging Face online. 
+🔥 You can experinece Open-Sora on our [🤗 Gradio application](https://huggingface.co/spaces/hpcai-tech/open-sora) on Hugging Face online.
 
 If you want to deploy gradio locally, we have also provided a [Gradio application](./gradio) in this repository, you can use the following the command to start an interactive web application to experience video generation with Open-Sora.
 
@@ -286,11 +267,11 @@
 </details>
 
 ## Data Processing
+
 High-quality data is crucial for training good generation models.
 To this end, we establish a complete pipeline for data processing, which could seamlessly convert raw videos to high-quality video-text pairs.
 The pipeline is shown below. For detailed information, please refer to [data processing](docs/data_processing.md).
 Also check out the [datasets](docs/datasets.md) we use.
-
 
 ![Data Processing Pipeline](assets/readme/report_data_pipeline.png)
 
