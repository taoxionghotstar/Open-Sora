<p align="center">
    <img src="./assets/readme/icon.png" width="250"/>
</p>
<div align="center">
    <a href="https://github.com/hpcaitech/Open-Sora/stargazers"><img src="https://img.shields.io/github/stars/hpcaitech/Open-Sora?style=social"></a>
    <a href="https://hpcaitech.github.io/Open-Sora/"><img src="https://img.shields.io/badge/Gallery-View-orange?logo=&amp"></a>
    <a href="https://discord.gg/kZakZzrSUT"><img src="https://img.shields.io/badge/Discord-join-blueviolet?logo=discord&amp"></a>
    <a href="https://join.slack.com/t/colossalaiworkspace/shared_invite/zt-247ipg9fk-KRRYmUl~u2ll2637WRURVA"><img src="https://img.shields.io/badge/Slack-ColossalAI-blueviolet?logo=slack&amp"></a>
    <a href="https://twitter.com/yangyou1991/status/1769411544083996787?s=61&t=jT0Dsx2d-MS5vS9rNM5e5g"><img src="https://img.shields.io/badge/Twitter-Discuss-blue?logo=twitter&amp"></a>
    <a href="https://raw.githubusercontent.com/hpcaitech/public_assets/main/colossalai/img/WeChat.png"><img src="https://img.shields.io/badge/微信-小助手加群-green?logo=wechat&amp"></a>
    <a href="https://hpc-ai.com/blog/open-sora-v1.0"><img src="https://img.shields.io/badge/Open_Sora-Blog-blue"></a>
    <a href="https://huggingface.co/spaces/hpcai-tech/open-sora"><img src="https://img.shields.io/badge/%F0%9F%A4%97%20Hugging%20Face-Gradio Demo-blue"></a>
</div>

## Open-Sora: Democratizing Efficient Video Production for All

We design and implement **Open-Sora**, an initiative dedicated to **efficiently** producing high-quality video. We hope to make the model,
tools and all details accessible to all. By embracing **open-source** principles,
Open-Sora not only democratizes access to advanced video generation techniques, but also offers a
streamlined and user-friendly platform that simplifies the complexities of video generation.
With Open-Sora, our goal is to foster innovation, creativity, and inclusivity within the field of content creation.

[[中文文档]](/docs/zh_CN/README.md) [[潞晨云部署视频教程]](https://www.bilibili.com/video/BV141421R7Ag)

## 📰 News

* **[2024.04.25]** 🤗 We released the [Gradio demo for Open-Sora](https://huggingface.co/spaces/hpcai-tech/open-sora) on Hugging Face Spaces.
* **[2024.04.25]** 🔥 We released **Open-Sora 1.1**, which supports **2s~15s, 144p to 720p, any aspect ratio** text-to-image, **text-to-video, image-to-video, video-to-video, infinite time** generation. In addition, a full video processing pipeline is released. [[checkpoints]]() [[report]](/docs/report_02.md)
* **[2024.03.18]** We released **Open-Sora 1.0**, a fully open-source project for video generation.
  Open-Sora 1.0 supports a full pipeline of video data preprocessing, training with
  <a href="https://github.com/hpcaitech/ColossalAI"><img src="assets/readme/colossal_ai.png" width="8%" ></a>
  acceleration,
  inference, and more. Our model can produce 2s 512x512 videos with only 3 days training. [[checkpoints]](#open-sora-10-model-weights)
  [[blog]](https://hpc-ai.com/blog/open-sora-v1.0) [[report]](docs/report_01.md)
* **[2024.03.04]** Open-Sora provides training with 46% cost reduction.
  [[blog]](https://hpc-ai.com/blog/open-sora)

## 🎥 Latest Demo

🔥 You can experience Open-Sora on our [🤗 Gradio application on Hugging Face](https://huggingface.co/spaces/hpcai-tech/open-sora). More samples are available in our [Gallery](https://hpcaitech.github.io/Open-Sora/).

| **2s 240×426**                                                                                                                                              | **2s 240×426**                                                                                                                                             |
| ----------------------------------------------------------------------------------------------------------------------------------------------------------- | ---------------------------------------------------------------------------------------------------------------------------------------------------------- |
| [<img src="assets/demo/sample_16x240x426_9.gif" width="">](https://github.com/hpcaitech/Open-Sora-dev/assets/99191637/c31ebc52-de39-4a4e-9b1e-9211d45e05b2) | [<img src="assets/demo/sora_16x240x426_26.gif" width="">](https://github.com/hpcaitech/Open-Sora-dev/assets/99191637/c31ebc52-de39-4a4e-9b1e-9211d45e05b2) |
| [<img src="assets/demo/sora_16x240x426_27.gif" width="">](https://github.com/hpcaitech/Open-Sora-dev/assets/99191637/f7ce4aaa-528f-40a8-be7a-72e61eaacbbd)  | [<img src="assets/demo/sora_16x240x426_40.gif" width="">](https://github.com/hpcaitech/Open-Sora-dev/assets/99191637/5d58d71e-1fda-4d90-9ad3-5f2f7b75c6a9) |

| **2s 426×240**                                                                                                                                             | **4s 480×854**                                                                                                                                              |
| ---------------------------------------------------------------------------------------------------------------------------------------------------------- | ----------------------------------------------------------------------------------------------------------------------------------------------------------- |
| [<img src="assets/demo/sora_16x426x240_24.gif" width="">](https://github.com/hpcaitech/Open-Sora-dev/assets/99191637/34ecb4a0-4eef-4286-ad4c-8e3a87e5a9fd) | [<img src="assets/demo/sample_32x480x854_9.gif" width="">](https://github.com/hpcaitech/Open-Sora-dev/assets/99191637/c1619333-25d7-42ba-a91c-18dbc1870b18) |

| **16s 320×320**                                                                                                                                        | **16s 224×448**                                                                                                                                        | **2s 426×240**                                                                                                                                            |
| ------------------------------------------------------------------------------------------------------------------------------------------------------ | ------------------------------------------------------------------------------------------------------------------------------------------------------ | --------------------------------------------------------------------------------------------------------------------------------------------------------- |
| [<img src="assets/demo/sample_16s_320x320.gif" width="">](https://github.com/hpcaitech/Open-Sora/assets/99191637/3cab536e-9b43-4b33-8da8-a0f9cf842ff2) | [<img src="assets/demo/sample_16s_224x448.gif" width="">](https://github.com/hpcaitech/Open-Sora/assets/99191637/9fb0b9e0-c6f4-4935-b29e-4cac10b373c4) | [<img src="assets/demo/sora_16x426x240_3.gif" width="">](https://github.com/hpcaitech/Open-Sora-dev/assets/99191637/3e892ad2-9543-4049-b005-643a4c1bf3bf) |

<details>
<summary>OpenSora 1.0 Demo</summary>

| **2s 512×512**                                                                                                                                                                 | **2s 512×512**                                                                                                                                                              | **2s 512×512**                                                                                                                                    |
| ------------------------------------------------------------------------------------------------------------------------------------------------------------------------------ | --------------------------------------------------------------------------------------------------------------------------------------------------------------------------- | ------------------------------------------------------------------------------------------------------------------------------------------------- |
| [<img src="assets/readme/sample_0.gif" width="">](https://github.com/hpcaitech/Open-Sora/assets/99191637/de1963d3-b43b-4e68-a670-bb821ebb6f80)                                 | [<img src="assets/readme/sample_1.gif" width="">](https://github.com/hpcaitech/Open-Sora/assets/99191637/13f8338f-3d42-4b71-8142-d234fbd746cc)                              | [<img src="assets/readme/sample_2.gif" width="">](https://github.com/hpcaitech/Open-Sora/assets/99191637/fa6a65a6-e32a-4d64-9a9e-eabb0ebb8c16)    |
| A serene night scene in a forested area. [...] The video is a time-lapse, capturing the transition from day to night, with the lake and forest serving as a constant backdrop. | A soaring drone footage captures the majestic beauty of a coastal cliff, [...] The water gently laps at the rock base and the greenery that clings to the top of the cliff. | The majestic beauty of a waterfall cascading down a cliff into a serene lake. [...] The camera angle provides a bird's eye view of the waterfall. |
| [<img src="assets/readme/sample_3.gif" width="">](https://github.com/hpcaitech/Open-Sora/assets/99191637/64232f84-1b36-4750-a6c0-3e610fa9aa94)                                 | [<img src="assets/readme/sample_4.gif" width="">](https://github.com/hpcaitech/Open-Sora/assets/99191637/983a1965-a374-41a7-a76b-c07941a6c1e9)                              | [<img src="assets/readme/sample_5.gif" width="">](https://github.com/hpcaitech/Open-Sora/assets/99191637/ec10c879-9767-4c31-865f-2e8d6cf11e65)    |
| A bustling city street at night, filled with the glow of car headlights and the ambient light of streetlights. [...]                                                           | The vibrant beauty of a sunflower field. The sunflowers are arranged in neat rows, creating a sense of order and symmetry. [...]                                            | A serene underwater scene featuring a sea turtle swimming through a coral reef. The turtle, with its greenish-brown shell [...]                   |

Videos are downsampled to `.gif` for display. Click for original videos. Prompts are trimmed for display,
see [here](/assets/texts/t2v_samples.txt) for full prompts.

</details>

## 🔆 New Features/Updates

* 📍 **Open-Sora 1.1** released. Model weights are available [here](). It is trained on **0s~15s, 144p to 720p, various aspect ratios** videos. See our **[report 1.1](docs/report_02.md)** for more discussions.
* 🔧 **Data processing pipeline v1.1** is released. An automatic [processing pipeline](#data-processing) from raw videos to (text, video clip) pairs is provided, including scene cutting $\rightarrow$ filtering(aesthetic, optical flow, OCR, etc.) $\rightarrow$ captioning $\rightarrow$ managing. With this tool, you can easily build your video dataset.
* ✅ Improved ST-DiT architecture includes rope positional encoding, qk norm, longer text length, etc.
* ✅ Support training with any resolution, aspect ratio, and duration (including images).
* ✅ Support image and video conditioning and video editing, and thus support animating images, connecting videos, etc.
* 📍 **Open-Sora 1.0** released. Model weights are available [here](#model-weights). With only 400K video clips and 200 H800
  days (compared with 152M samples in Stable Video Diffusion), we are able to generate 2s 512×512 videos. See our **[report 1.0](docs/report_01.md)** for more discussions.
* ✅ Three-stage training from an image diffusion model to a video diffusion model. We provide the weights for each
  stage.
* ✅ Support training acceleration including accelerated transformer, faster T5 and VAE, and sequence parallelism.
  Open-Sora improves **55%** training speed when training on 64x512x512 videos. Details locates
  at [acceleration.md](docs/acceleration.md).
* 🔧 **Data preprocessing pipeline v1.0**,
  including [downloading](tools/datasets/README.md), [video cutting](tools/scene_cut/README.md),
  and [captioning](tools/caption/README.md) tools. Our data collection plan can be found
  at [datasets.md](docs/datasets.md).

<details>
<summary>View more</summary>

* ✅ We find VQ-VAE from [VideoGPT](https://wilson1yan.github.io/videogpt/index.html) has a low quality and thus adopt a
  better VAE from [Stability-AI](https://huggingface.co/stabilityai/sd-vae-ft-mse-original). We also find patching in
  the time dimension deteriorates the quality. See our **[report](docs/report_01.md)** for more discussions.
* ✅ We investigate different architectures including DiT, Latte, and our proposed STDiT. Our **STDiT** achieves a better
  trade-off between quality and speed. See our **[report](docs/report_01.md)** for more discussions.
* ✅ Support clip and T5 text conditioning.
* ✅ By viewing images as one-frame videos, our project supports training DiT on both images and videos (e.g., ImageNet &
  UCF101). See [commands.md](docs/commands.md) for more instructions.
* ✅ Support inference with official weights
  from [DiT](https://github.com/facebookresearch/DiT), [Latte](https://github.com/Vchitect/Latte),
  and [PixArt](https://pixart-alpha.github.io/).
* ✅ Refactor the codebase. See [structure.md](docs/structure.md) to learn the project structure and how to use the
  config files.

</details>

### TODO list sorted by priority

<details>
<summary>View more</summary>

* [x] Training Video-VAE and adapt our model to new VAE.
* [x] Scaling model parameters and dataset size.
* [x] Incoporate a better scheduler (rectified flow).
* [x] Evaluation pipeline.
* [x] Complete the data processing pipeline (including dense optical flow, aesthetics scores, text-image similarity, etc.). See [the dataset](/docs/datasets.md) for more information
* [x] Support image and video conditioning.
* [x] Support variable aspect ratios, resolutions, durations.

</details>

## Contents

* [Installation](#installation)
* [Model Weights](#model-weights)
* [Inference](#inference)
* [Data Processing](#data-processing)
* [Training](#training)
* [Evaluation](#evaluation)
* [Contribution](#contribution)
* [Acknowledgement](#acknowledgement)

Other useful documents and links are listed below.

* Report: [report 1.1](docs/report_02.md), [report 1.0](docs/report_01.md), [acceleration.md](docs/acceleration.md)
* Repo structure: [structure.md](docs/structure.md)
* Config file explanation: [config.md](docs/config.md)
* Useful commands: [commands.md](docs/commands.md)
* Data processing pipeline and dataset: [datasets.md](docs/datasets.md)
* Each data processing tool's README: [dataset conventions and management](/tools/datasets/README.md), [scene cutting](/tools/scene_cut/README.md), [scoring](/tools/scoring/README.md), [caption](/tools/caption/README.md)
* Evaluation: [eval](/eval/README.md)
* Gallery: [gallery](https://hpcaitech.github.io/Open-Sora/)

## Installation

### Install from Source

For CUDA 12.1, you can install the dependencies with the following commands. Otherwise, please refer to [Installation](docs/installation.md) for more instructions on different cuda version, and additional dependency for data preprocessing.

```bash
# create a virtual env and activate (conda as an example)
conda create -n opensora python=3.10
conda activate opensora

# install torch, torchvision and xformers
pip install -r requirements/requirements-cu121.txt

# download the repo
git clone https://github.com/hpcaitech/Open-Sora
cd Open-Sora

<<<<<<< HEAD
# the default installation is for inference only
pip install -v . # for development mode, `pip install -v -e .`
=======
# install Open-Sora
pip install -v .
>>>>>>> abb1b4c2
```

(Optional, recommended for fast speed, especially for training) To enable `layernorm_kernel` and `flash_attn`, you need to install `apex` and `flash-attn` with the following commands.

```bash
# install flash attention
# set enable_flash_attn=False in config to disable flash attention
pip install packaging ninja
pip install flash-attn --no-build-isolation

# install apex
# set enable_layernorm_kernel=False in config to disable apex
pip install -v --disable-pip-version-check --no-cache-dir --no-build-isolation --config-settings "--build-option=--cpp_ext" --config-settings "--build-option=--cuda_ext" git+https://github.com/NVIDIA/apex.git
```

### Use Docker

Run the following command to build a docker image from Dockerfile provided.

```bash
docker build -t opensora ./docker
```

Run the following command to start the docker container in interactive mode.

```bash
docker run -ti --gpus all -v {MOUNT_DIR}:/data opensora
```

## Model Weights

### Open-Sora 1.1 Model Weights

| Resolution         | Model Size | Data                       | #iterations | Batch Size                                        | URL                                                                  |
| ------------------ | ---------- | -------------------------- | ----------- | ------------------------------------------------- | -------------------------------------------------------------------- |
| mainly 144p & 240p | 700M       | 10M videos + 2M images     | 100k        | [dynamic](/configs/opensora-v1-1/train/stage2.py) | [:link:](https://huggingface.co/hpcai-tech/OpenSora-STDiT-v2-stage2) |
| 144p to 720p       | 700M       | 500K HQ videos + 1M images | 4k          | [dynamic](/configs/opensora-v1-1/train/stage3.py) | [:link:](https://huggingface.co/hpcai-tech/OpenSora-STDiT-v2-stage3) |

See our **[report 1.1](docs/report_02.md)** for more infomation.

:warning: **LIMITATION**: This version contains known issues which we are going to fix in the next version (as we save computation resource for the next release). In addition, the video generation may fail for long duration, and high resolution will have noisy results due to this problem.

### Open-Sora 1.0 Model Weights

<details>
<summary>View more</summary>

| Resolution | Model Size | Data   | #iterations | Batch Size | GPU days (H800) | URL                                                                                           |
| ---------- | ---------- | ------ | ----------- | ---------- | --------------- |
| 16×512×512 | 700M       | 20K HQ | 20k         | 2×64       | 35              | [:link:](https://huggingface.co/hpcai-tech/Open-Sora/blob/main/OpenSora-v1-HQ-16x512x512.pth) |
| 16×256×256 | 700M       | 20K HQ | 24k         | 8×64       | 45              | [:link:](https://huggingface.co/hpcai-tech/Open-Sora/blob/main/OpenSora-v1-HQ-16x256x256.pth) |
| 16×256×256 | 700M       | 366K   | 80k         | 8×64       | 117             | [:link:](https://huggingface.co/hpcai-tech/Open-Sora/blob/main/OpenSora-v1-16x256x256.pth)    |

Training orders: 16x256x256 $\rightarrow$ 16x256x256 HQ $\rightarrow$ 16x512x512 HQ.

Our model's weight is partially initialized from [PixArt-α](https://github.com/PixArt-alpha/PixArt-alpha). The number of
parameters is 724M. More information about training can be found in our **[report](/docs/report_01.md)**. More about
the dataset can be found in [datasets.md](/docs/datasets.md). HQ means high quality.

:warning: **LIMITATION**: Our model is trained on a limited budget. The quality and text alignment is relatively poor.
The model performs badly, especially on generating human beings and cannot follow detailed instructions. We are working
on improving the quality and text alignment.

</details>

## Inference

### Gradio Demo

🔥 You can experience Open-Sora on our [🤗 Gradio application](https://huggingface.co/spaces/hpcai-tech/open-sora) on Hugging Face online.

If you want to deploy gradio locally, we have also provided a [Gradio application](./gradio) in this repository, you can use the following the command to start an interactive web application to experience video generation with Open-Sora.

```bash
pip install gradio spaces
python gradio/app.py
```

This will launch a Gradio application on your localhost. If you want to know more about the Gradio applicaiton, you can refer to the [README file](./gradio/README.md).

### Open-Sora 1.1 Command Line Inference

Since Open-Sora 1.1 supports inference with dynamic input size, you can pass the input size as an argument.

```bash
# text to video
python scripts/inference.py configs/opensora-v1-1/inference/sample.py --prompt "A beautiful sunset over the city" --num-frames 32 --image-size 480 854
```

If your installation do not contain `apex` and `flash-attn`, you need to disable them in the config file, or via the folowing command.

```bash
python scripts/inference.py configs/opensora-v1-1/inference/sample.py --prompt "A beautiful sunset over the city" --num-frames 32 --image-size 480 854 --layernorm-kernel False --flash-attn False
```

See [here](docs/commands.md#inference-with-open-sora-11) for more instructions including text-to-image, image-to-video, video-to-video, and infinite time generation.

### Open-Sora 1.0 Command Line Inference

<details>
<summary>View more</summary>

We have also provided an offline inference script. Run the following commands to generate samples, the required model weights will be automatically downloaded. To change sampling prompts, modify the txt file passed to `--prompt-path`. See [here](docs/structure.md#inference-config-demos) to customize the configuration.

```bash
# Sample 16x512x512 (20s/sample, 100 time steps, 24 GB memory)
torchrun --standalone --nproc_per_node 1 scripts/inference.py configs/opensora/inference/16x512x512.py --ckpt-path OpenSora-v1-HQ-16x512x512.pth --prompt-path ./assets/texts/t2v_samples.txt

# Sample 16x256x256 (5s/sample, 100 time steps, 22 GB memory)
torchrun --standalone --nproc_per_node 1 scripts/inference.py configs/opensora/inference/16x256x256.py --ckpt-path OpenSora-v1-HQ-16x256x256.pth --prompt-path ./assets/texts/t2v_samples.txt

# Sample 64x512x512 (40s/sample, 100 time steps)
torchrun --standalone --nproc_per_node 1 scripts/inference.py configs/opensora/inference/64x512x512.py --ckpt-path ./path/to/your/ckpt.pth --prompt-path ./assets/texts/t2v_samples.txt

# Sample 64x512x512 with sequence parallelism (30s/sample, 100 time steps)
# sequence parallelism is enabled automatically when nproc_per_node is larger than 1
torchrun --standalone --nproc_per_node 2 scripts/inference.py configs/opensora/inference/64x512x512.py --ckpt-path ./path/to/your/ckpt.pth --prompt-path ./assets/texts/t2v_samples.txt
```

The speed is tested on H800 GPUs. For inference with other models, see [here](docs/commands.md) for more instructions.
To lower the memory usage, set a smaller `vae.micro_batch_size` in the config (slightly lower sampling speed).

</details>

## Data Processing

High-quality data is crucial for training good generation models.
To this end, we establish a complete pipeline for data processing, which could seamlessly convert raw videos to high-quality video-text pairs.
The pipeline is shown below. For detailed information, please refer to [data processing](docs/data_processing.md).
Also check out the [datasets](docs/datasets.md) we use.

![Data Processing Pipeline](assets/readme/report_data_pipeline.png)

## Training

### Open-Sora 1.1 Training

Once you prepare the data in a `csv` file, run the following commands to launch training on a single node.

```bash
# one node
torchrun --standalone --nproc_per_node 8 scripts/train.py \
    configs/opensora-v1-1/train/stage1.py --data-path YOUR_CSV_PATH --ckpt-path YOUR_PRETRAINED_CKPT
# multiple nodes
colossalai run --nproc_per_node 8 --hostfile hostfile scripts/train.py \
    configs/opensora-v1-1/train/stage1.py --data-path YOUR_CSV_PATH --ckpt-path YOUR_PRETRAINED_CKPT
```

### Open-Sora 1.0 Training

<details>
<summary>View more</summary>

Once you prepare the data in a `csv` file, run the following commands to launch training on a single node.

```bash
# 1 GPU, 16x256x256
torchrun --nnodes=1 --nproc_per_node=1 scripts/train.py configs/opensora/train/16x256x256.py --data-path YOUR_CSV_PATH
# 8 GPUs, 64x512x512
torchrun --nnodes=1 --nproc_per_node=8 scripts/train.py configs/opensora/train/64x512x512.py --data-path YOUR_CSV_PATH --ckpt-path YOUR_PRETRAINED_CKPT
```

To launch training on multiple nodes, prepare a hostfile according
to [ColossalAI](https://colossalai.org/docs/basics/launch_colossalai/#launch-with-colossal-ai-cli), and run the
following commands.

```bash
colossalai run --nproc_per_node 8 --hostfile hostfile scripts/train.py configs/opensora/train/64x512x512.py --data-path YOUR_CSV_PATH --ckpt-path YOUR_PRETRAINED_CKPT
```

For training other models and advanced usage, see [here](docs/commands.md) for more instructions.

</details>

## Evaluation

See [here](eval/README.md) for more instructions.

## Contribution

Thanks goes to these wonderful contributors:

<a href="https://github.com/hpcaitech/Open-Sora/graphs/contributors">
  <img src="https://contrib.rocks/image?repo=hpcaitech/Open-Sora" />
</a>

If you wish to contribute to this project, please refer to the [Contribution Guideline](./CONTRIBUTING.md).

## Acknowledgement

* [ColossalAI](https://github.com/hpcaitech/ColossalAI): A powerful large model parallel acceleration and optimization
  system.
* [DiT](https://github.com/facebookresearch/DiT): Scalable Diffusion Models with Transformers.
* [OpenDiT](https://github.com/NUS-HPC-AI-Lab/OpenDiT): An acceleration for DiT training. We adopt valuable acceleration
  strategies for training progress from OpenDiT.
* [PixArt](https://github.com/PixArt-alpha/PixArt-alpha): An open-source DiT-based text-to-image model.
* [Latte](https://github.com/Vchitect/Latte): An attempt to efficiently train DiT for video.
* [StabilityAI VAE](https://huggingface.co/stabilityai/sd-vae-ft-mse-original): A powerful image VAE model.
* [CLIP](https://github.com/openai/CLIP): A powerful text-image embedding model.
* [T5](https://github.com/google-research/text-to-text-transfer-transformer): A powerful text encoder.
* [LLaVA](https://github.com/haotian-liu/LLaVA): A powerful image captioning model based on [Mistral-7B](https://huggingface.co/mistralai/Mistral-7B-v0.1) and [Yi-34B](https://huggingface.co/01-ai/Yi-34B).

We are grateful for their exceptional work and generous contribution to open source.

## Star History

[![Star History Chart](https://api.star-history.com/svg?repos=hpcaitech/Open-Sora&type=Date)](https://star-history.com/#hpcaitech/Open-Sora&Date)<|MERGE_RESOLUTION|>--- conflicted
+++ resolved
@@ -160,14 +160,9 @@
 git clone https://github.com/hpcaitech/Open-Sora
 cd Open-Sora
 
-<<<<<<< HEAD
 # the default installation is for inference only
 pip install -v . # for development mode, `pip install -v -e .`
-=======
-# install Open-Sora
-pip install -v .
->>>>>>> abb1b4c2
-```
+
 
 (Optional, recommended for fast speed, especially for training) To enable `layernorm_kernel` and `flash_attn`, you need to install `apex` and `flash-attn` with the following commands.
 
